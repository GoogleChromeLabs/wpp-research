--- conflicted
+++ resolved
@@ -7,28 +7,16 @@
     "node": ">= 18"
   },
   "devDependencies": {
-<<<<<<< HEAD
-    "@wordpress/scripts": "^24.0.0",
-    "autocannon": "^7.10.0",
-    "chalk": "^4.1.2",
-    "commander": "^9.4.1",
-    "csv-stringify": "^6.2.0",
-    "csvtojson": "^2.0.10",
-    "lodash-es": "4.17.21",
-    "node-fetch": "^3.3.0",
-    "puppeteer": "^19",
-    "table": "^6.8.0",
-    "tablemark": "^3.0.0"
-=======
-    "@wordpress/scripts": "^26.9.0",
-    "autocannon": "^7.11.0",
+    "@wordpress/scripts": "^26.10.0",
+    "autocannon": "^7.12.0",
     "chalk": "^5.3.0",
     "commander": "^11.0.0",
     "csv-stringify": "^6.4.0",
+    "csvtojson": "^2.0.10",
     "lodash-es": "4.17.21",
     "puppeteer": "^20",
-    "table": "^6.8.0"
->>>>>>> 19540e06
+    "table": "^6.8.0",
+    "tablemark": "^3.0.0"
   },
   "scripts": {
     "format": "wp-scripts format ./cli/*.mjs ./cli/**/*.mjs ./cli/**/**/*.mjs",
