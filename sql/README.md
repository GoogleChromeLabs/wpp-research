--- conflicted
+++ resolved
@@ -22,14 +22,11 @@
 
 ### 2023/10
 
-<<<<<<< HEAD
-* [Counts for whether pages have `fetchpriority=high` on both desktop and mobile LCP images](./2023/10/cross-device-matching-lcp-image.sql)
-=======
 * [Counts for bfcache being enabled and disabled](./2023/10/bfcache-score-counts.sql)
 * [Counts for failure reasons for which bfcache is disabled](./2023/10/bfcache-failure-reasons.sql)
 * [Counts for how many pages have the Heartbeat script](./2023/10/heartbeat-script-presence.sql)
 * [Counts for Content-Types used for WordPress pages](./2023/10/page-content-types.sql)
->>>>>>> 769581ef
+* [Counts for whether pages have `fetchpriority=high` on both desktop and mobile LCP images](./2023/10/cross-device-matching-lcp-image.sql)
 
 ### 2023/08
 
