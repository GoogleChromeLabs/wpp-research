--- conflicted
+++ resolved
@@ -20,11 +20,10 @@
 
 ## Query index
 
-<<<<<<< HEAD
-### 2023/06
+### 2023/11
 
-* [TTFB of WordPress sites by language](./2023/06/ttfb-by-language.sql)
-=======
+* [TTFB of WordPress sites by language](./2023/11/ttfb-by-language.sql)
+
 ### 2023/10
 
 * [Counts for bfcache being enabled and disabled](./2023/10/bfcache-score-counts.sql)
@@ -38,7 +37,6 @@
 * [Counts for WordPress blocking head scripts counted by plugin](./2023/08/blocking-in-head-scripts-by-plugin.sql)
 * [Counts for WordPress theme/plugin script placements (whether blocking/async/defer in head/footer)](./2023/08/theme-plugin-script-placements.sql)
 * [Counts of theme/plugin scripts blocking in head](./2023/08/blocking-in-head-scripts-from-themes-and-plugins.sql)
->>>>>>> 9a1faf1f
 
 ### 2023/04
 
