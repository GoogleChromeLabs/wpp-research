# Browsing the available SQL queries

This directory is an ever-growing collection of BigQuery SQL queries focused on specific WordPress performance research, usually relying on HTTP Archive data.

Queries are added on demand and organized in year + month directories.

## Adding a new query

Once you are ready to add a new query to the repository, open a pull request following these guidelines:

1. Implement the query in a `.sql` file.
    * Use a brief but descriptive name for what the query is for.
    * Include the license header, and change the description in the first line.
2. Make sure the query is placed in the year-month based folder structure based on the current month.
3. Run the query (outside of GitHub) and post the results into the PR description (see [#13](https://github.com/GoogleChromeLabs/wpp-research/pull/13) for an example).
4. Add a comment above the query in the `.sql` file with a link to the PR to make it easy to view the query results.
5. Add the query to the query index below, following the format.

For additional considerations for writing BigQuery queries against HTTP Archive, please refer to the [documentation](./docs/README.md).

## Query index

### 2024/04
<<<<<<< HEAD
* [Impact of inaccurate sizes attributes in WordPress](./2024/04/inaccurate-sizes-attribute-impact.sql)
=======

* [Diff for Web Vitals passing rates of sites that enabled the Speculation Rules API from one month to the next](./2024/04/web-vitals-diff-for-sites-enabling-speculation-rules.sql)
>>>>>>> 3363f86f

### 2024/01

* [TTFB of localized WordPress sites](./2024/01/ttfb-localized-sites.sql)
* [Embed blocks on root and non-root pages](./2024/01/embed-blocks-on-root-and-non-root-pages.sql)

### 2023/10

* [Counts for bfcache being enabled and disabled](./2023/10/bfcache-score-counts.sql)
* [Counts for failure reasons for which bfcache is disabled](./2023/10/bfcache-failure-reasons.sql)
* [Counts for how many pages have the Heartbeat script](./2023/10/heartbeat-script-presence.sql)
* [Counts for Content-Types used for WordPress pages](./2023/10/page-content-types.sql)
* [Counts for whether pages have `fetchpriority=high` on both desktop and mobile LCP images](./2023/10/cross-device-matching-lcp-image.sql)

### 2023/08

* [Counts for WordPress blocking head scripts counted by plugin](./2023/08/blocking-in-head-scripts-by-plugin.sql)
* [Counts for WordPress theme/plugin script placements (whether blocking/async/defer in head/footer)](./2023/08/theme-plugin-script-placements.sql)
* [Counts of theme/plugin scripts blocking in head](./2023/08/blocking-in-head-scripts-from-themes-and-plugins.sql)

### 2023/04

* [Number of WordPress sites on version >= 5.5 that use any images and lazy-load them](./2023/04/image-lazy-loading-usage.sql)

### 2023/03

* [Top class names used on lazy loaded LCP images](./2023/03/top-lazy-lcp-class-names.sql)
* [% of WordPress sites that do not implement Critical CSS via custom metrics](./2023/03/critical-css-opportunity-custom-metrics.sql)
* [% of WordPress sites that do not implement Critical CSS via custom metrics (using `$._renderBlockingCSS`)](./2023/03/critical-css-opportunity-custom-metrics-alternative.sql)

### 2023/01

* [% of WordPress sites that lazy-load their LCP image](./2023/01/lazyloaded-lcp-opportunity.sql)
* [% WordPress sites using a block theme](./2023/01/block-theme-usage.sql)
* [% of WordPress sites that do not implement Critical CSS](./2023/01/critical-css-opportunity.sql)
* [% of WordPress sites that have any deferred scripts](./2023/01/sites-with-deferred-scripts.sql)
* [Distribution of number of external scripts and % of deferred scripts](./2023/01/external-deferred-scripts-distribution.sql)
* [% of WordPress sites not having fetchpriority='high' on LCP image (slightly more efficient)](./2023/01/lcp-image-without-fetchpriority-high-opportunity-more-efficient.sql)
* [Core Web Vital "good" rates by WordPress version](./2023/01/cwvs-by-wordpress-version.sql)
* [WebP adoption by WordPress version](./2023/01/webp-adoption-by-wordpress-version.sql)
* [% of WordPress sites that use any web fonts](./2023/01/web-fonts-usage.sql)
* [Distribution of number of web fonts used per site](./2023/01/web-fonts-count-distribution.sql)
* [% of WordPress sites that use various font-display strategy for any web fonts](./2023/01/font-display-strategy-usage.sql)
* [Distribution of alloptions query time and its percentage of the total load time](./2023/01/alloptions-query-time-distribution.sql)
* [Number of sites with slow alloptions queries (>10% of total load time)](./2023/01/sites-with-slow-alloptions-queries.sql)

### 2022/12

* [% of WordPress sites that use core theme with jQuery in a given month](./2022/12/usage-of-core-themes-with-jquery.sql)
* [% of WordPress sites not having fetchpriority='high' on LCP image](./2022/12/lcp-image-without-fetchpriority-high-opportunity.sql)
* [Impact of inaccurate sizes attributes per "img" tag](./2022/12/inaccurate-sizes-attribute-impact.sql)

### 2022/11

* [Performance Lab plugin version distribution in a given month](./2022/11/performance-lab-version-distribution.sql)<|MERGE_RESOLUTION|>--- conflicted
+++ resolved
@@ -21,12 +21,9 @@
 ## Query index
 
 ### 2024/04
-<<<<<<< HEAD
-* [Impact of inaccurate sizes attributes in WordPress](./2024/04/inaccurate-sizes-attribute-impact.sql)
-=======
 
 * [Diff for Web Vitals passing rates of sites that enabled the Speculation Rules API from one month to the next](./2024/04/web-vitals-diff-for-sites-enabling-speculation-rules.sql)
->>>>>>> 3363f86f
+* [Impact of inaccurate sizes attributes in WordPress](./2024/04/inaccurate-sizes-attribute-impact.sql)
 
 ### 2024/01
 
