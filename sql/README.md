# Browsing the available SQL queries

This directory is an ever-growing collection of BigQuery SQL queries focused on specific WordPress performance research, usually relying on HTTP Archive data.

Queries are added on demand and organized in year + month directories.

## Adding a new query

Once you are ready to add a new query to the repository, open a pull request following these guidelines:

1. Implement the query in a `.sql` file.
    * Use a brief but descriptive name for what the query is for.
    * Include the license header, and change the description in the first line.
2. Make sure the query is placed in the year-month based folder structure based on the current month.
3. Run the query (outside of GitHub) and post the results into the PR description (see [#13](https://github.com/GoogleChromeLabs/wpp-research/pull/13) for an example).
4. Add a comment above the query in the `.sql` file with a link to the PR to make it easy to view the query results.
5. Add the query to the query index below, following the format.

For additional considerations for writing BigQuery queries against HTTP Archive, please refer to the [documentation](./docs/README.md).

## Query index

### 2023/10

<<<<<<< HEAD
* [Counts for Content-Types used for WordPress pages](./2023/10/page-content-types.sql)
=======
* [Counts for bfcache being enabled and disabled](./2023/10/bfcache-score-counts.sql)
* [Counts for failure reasons for which bfcache is disabled](./2023/10/bfcache-failure-reasons.sql)
* [Counts for how many pages have the Heartbeat script](./2023/10/heartbeat-script-presence.sql)
>>>>>>> f1a19183

### 2023/08

* [Counts for WordPress blocking head scripts counted by plugin](./2023/08/blocking-in-head-scripts-by-plugin.sql)
* [Counts for WordPress theme/plugin script placements (whether blocking/async/defer in head/footer)](./2023/08/theme-plugin-script-placements.sql)
* [Counts of theme/plugin scripts blocking in head](./2023/08/blocking-in-head-scripts-from-themes-and-plugins.sql)

### 2023/04

* [Number of WordPress sites on version >= 5.5 that use any images and lazy-load them](./2023/04/image-lazy-loading-usage.sql)

### 2023/03

* [Top class names used on lazy loaded LCP images](./2023/03/top-lazy-lcp-class-names.sql)
* [% of WordPress sites that do not implement Critical CSS via custom metrics](./2023/03/critical-css-opportunity-custom-metrics.sql)
* [% of WordPress sites that do not implement Critical CSS via custom metrics (using `$._renderBlockingCSS`)](./2023/03/critical-css-opportunity-custom-metrics-alternative.sql)

### 2023/01

* [% of WordPress sites that lazy-load their LCP image](./2023/01/lazyloaded-lcp-opportunity.sql)
* [% WordPress sites using a block theme](./2023/01/block-theme-usage.sql)
* [% of WordPress sites that do not implement Critical CSS](./2023/01/critical-css-opportunity.sql)
* [% of WordPress sites that have any deferred scripts](./2023/01/sites-with-deferred-scripts.sql)
* [Distribution of number of external scripts and % of deferred scripts](./2023/01/external-deferred-scripts-distribution.sql)
* [% of WordPress sites not having fetchpriority='high' on LCP image (slightly more efficient)](./2023/01/lcp-image-without-fetchpriority-high-opportunity-more-efficient.sql)
* [Core Web Vital "good" rates by WordPress version](./2023/01/cwvs-by-wordpress-version.sql)
* [WebP adoption by WordPress version](./2023/01/webp-adoption-by-wordpress-version.sql)
* [% of WordPress sites that use any web fonts](./2023/01/web-fonts-usage.sql)
* [Distribution of number of web fonts used per site](./2023/01/web-fonts-count-distribution.sql)
* [% of WordPress sites that use various font-display strategy for any web fonts](./2023/01/font-display-strategy-usage.sql)
* [Distribution of alloptions query time and its percentage of the total load time](./2023/01/alloptions-query-time-distribution.sql)
* [Number of sites with slow alloptions queries (>10% of total load time)](./2023/01/sites-with-slow-alloptions-queries.sql)

### 2022/12

* [% of WordPress sites that use core theme with jQuery in a given month](./2022/12/usage-of-core-themes-with-jquery.sql)
* [% of WordPress sites not having fetchpriority='high' on LCP image](./2022/12/lcp-image-without-fetchpriority-high-opportunity.sql)
* [Impact of inaccurate sizes attributes per "img" tag](./2022/12/inaccurate-sizes-attribute-impact.sql)

### 2022/11

* [Performance Lab plugin version distribution in a given month](./2022/11/performance-lab-version-distribution.sql)<|MERGE_RESOLUTION|>--- conflicted
+++ resolved
@@ -22,13 +22,10 @@
 
 ### 2023/10
 
-<<<<<<< HEAD
-* [Counts for Content-Types used for WordPress pages](./2023/10/page-content-types.sql)
-=======
 * [Counts for bfcache being enabled and disabled](./2023/10/bfcache-score-counts.sql)
 * [Counts for failure reasons for which bfcache is disabled](./2023/10/bfcache-failure-reasons.sql)
 * [Counts for how many pages have the Heartbeat script](./2023/10/heartbeat-script-presence.sql)
->>>>>>> f1a19183
+* [Counts for Content-Types used for WordPress pages](./2023/10/page-content-types.sql)
 
 ### 2023/08
 
