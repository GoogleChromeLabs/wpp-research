# Browsing the available SQL queries

This directory is an ever-growing collection of BigQuery SQL queries focused on specific WordPress performance research, usually relying on HTTP Archive data.

Queries are added on demand and organized in year + month directories.

## Adding a new query

Once you are ready to add a new query to the repository, open a pull request following these guidelines:

1. Implement the query in a `.sql` file.
    * Use a brief but descriptive name for what the query is for.
    * Include the license header, and change the description in the first line.
2. Make sure the query is placed in the year-month based folder structure based on the current month.
3. Run the query (outside of GitHub) and post the results into the PR description (see [#13](https://github.com/GoogleChromeLabs/wpp-research/pull/13) for an example).
4. Add a comment above the query in the `.sql` file with a link to the PR to make it easy to view the query results.
5. Add the query to the query index below, following the format.

## Query index

### 2022/12

<<<<<<< HEAD
* [Measure the impact of inaccurate sizes attributes per "img" tag](./2022/12/inaccurate-sizes-attribute-impact.sql)
=======
* [% of WordPress sites that use core theme with jQuery in a given month](./2022/12/usage-of-core-themes-with-jquery.sql)
>>>>>>> b55dc4b7

### 2022/11

* [Performance Lab plugin version distribution in a given month](./2022/11/performance-lab-version-distribution.sql)<|MERGE_RESOLUTION|>--- conflicted
+++ resolved
@@ -20,11 +20,8 @@
 
 ### 2022/12
 
-<<<<<<< HEAD
+* [% of WordPress sites that use core theme with jQuery in a given month](./2022/12/usage-of-core-themes-with-jquery.sql)
 * [Measure the impact of inaccurate sizes attributes per "img" tag](./2022/12/inaccurate-sizes-attribute-impact.sql)
-=======
-* [% of WordPress sites that use core theme with jQuery in a given month](./2022/12/usage-of-core-themes-with-jquery.sql)
->>>>>>> b55dc4b7
 
 ### 2022/11
 
