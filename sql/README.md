--- conflicted
+++ resolved
@@ -22,11 +22,8 @@
 
 ### 2024/04
 
-<<<<<<< HEAD
+* [Diff for Web Vitals passing rates of sites that enabled the Speculation Rules API from one month to the next](./2024/04/web-vitals-diff-for-sites-enabling-speculation-rules.sql)
 * [Image dimensions and bytes per image format](./2024/04/image-formats.sql)
-=======
-* [Diff for Web Vitals passing rates of sites that enabled the Speculation Rules API from one month to the next](./2024/04/web-vitals-diff-for-sites-enabling-speculation-rules.sql)
->>>>>>> 3363f86f
 
 ### 2024/01
 
