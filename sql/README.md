# Browsing the available SQL queries

This directory is an ever-growing collection of BigQuery SQL queries focused on specific WordPress performance research, usually relying on HTTP Archive data.

Queries are added on demand and organized in year + month directories.

## Adding a new query

Once you are ready to add a new query to the repository, open a pull request following these guidelines:

1. Implement the query in a `.sql` file.
    * Use a brief but descriptive name for what the query is for.
    * Include the license header, and change the description in the first line.
2. Make sure the query is placed in the year-month based folder structure based on the current month.
3. Run the query (outside of GitHub) and post the results into the PR description (see [#13](https://github.com/GoogleChromeLabs/wpp-research/pull/13) for an example).
4. Add a comment above the query in the `.sql` file with a link to the PR to make it easy to view the query results.
5. Add the query to the query index below, following the format.

## Query index

### 2023/01

<<<<<<< HEAD
* [% of WordPress sites that have any deferred scripts](./2023/01/sites-with-deferred-scripts.sql)
* [Distribution of number of external scripts and % of deferred scripts](./2023/01/external-deferred-scripts-distribution.sql)
=======
* [% of WordPress sites that lazy-load their LCP image](./2023/01/lazyloaded-lcp-opportunity.sql)
* [% WordPress sites using a block theme](./2023/01/block-theme-usage.sql)
>>>>>>> 8f510c44

### 2022/12

* [% of WordPress sites that use core theme with jQuery in a given month](./2022/12/usage-of-core-themes-with-jquery.sql)
* [% of WordPress sites not having fetchpriority='high' on LCP image](./2022/12/lcp-image-without-fetchpriority-high-opportunity.sql)
* [Impact of inaccurate sizes attributes per "img" tag](./2022/12/inaccurate-sizes-attribute-impact.sql)

### 2022/11

* [Performance Lab plugin version distribution in a given month](./2022/11/performance-lab-version-distribution.sql)<|MERGE_RESOLUTION|>--- conflicted
+++ resolved
@@ -20,13 +20,10 @@
 
 ### 2023/01
 
-<<<<<<< HEAD
+* [% of WordPress sites that lazy-load their LCP image](./2023/01/lazyloaded-lcp-opportunity.sql)
+* [% WordPress sites using a block theme](./2023/01/block-theme-usage.sql)
 * [% of WordPress sites that have any deferred scripts](./2023/01/sites-with-deferred-scripts.sql)
 * [Distribution of number of external scripts and % of deferred scripts](./2023/01/external-deferred-scripts-distribution.sql)
-=======
-* [% of WordPress sites that lazy-load their LCP image](./2023/01/lazyloaded-lcp-opportunity.sql)
-* [% WordPress sites using a block theme](./2023/01/block-theme-usage.sql)
->>>>>>> 8f510c44
 
 ### 2022/12
 
