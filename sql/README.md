--- conflicted
+++ resolved
@@ -4,13 +4,6 @@
 
 Queries are added on demand and organized in year + month directories.
 
-<<<<<<< HEAD
-## Query index
-
-### 2022/12
-
-* [% of WordPress sites that use core theme with jQuery in a given month](./2022/12/usage-of-core-themes-with-jquery.sql)
-=======
 ## Adding a new query
 
 Once you are ready to add a new query to the repository, open a pull request following these guidelines:
@@ -24,7 +17,10 @@
 5. Add the query to the query index below, following the format.
 
 ## Query index
->>>>>>> 23278c42
+
+### 2022/12
+
+* [% of WordPress sites that use core theme with jQuery in a given month](./2022/12/usage-of-core-themes-with-jquery.sql)
 
 ### 2022/11
 
