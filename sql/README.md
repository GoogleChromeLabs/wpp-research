--- conflicted
+++ resolved
@@ -20,12 +20,9 @@
 
 ### 2023/01
 
-<<<<<<< HEAD
-* [% of WordPress sites that do not implement Critical CSS](./2023/01/critical-css-opportunity.sql)
-=======
 * [% of WordPress sites that lazy-load their LCP image](./2023/01/lazyloaded-lcp-opportunity.sql)
 * [% WordPress sites using a block theme](./2023/01/block-theme-usage.sql)
->>>>>>> 8f510c44
+* [% of WordPress sites that do not implement Critical CSS](./2023/01/critical-css-opportunity.sql)
 
 ### 2022/12
 
