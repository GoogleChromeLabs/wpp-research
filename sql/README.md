# Browsing the available SQL queries

This directory is an ever-growing collection of BigQuery SQL queries focused on specific WordPress performance research, usually relying on HTTP Archive data.

Queries are added on demand and organized in year + month directories.

## Adding a new query

Once you are ready to add a new query to the repository, open a pull request following these guidelines:

1. Implement the query in a `.sql` file.
    * Use a brief but descriptive name for what the query is for.
    * Include the license header, and change the description in the first line.
2. Make sure the query is placed in the year-month based folder structure based on the current month.
3. Run the query (outside of GitHub) and post the results into the PR description (see [#13](https://github.com/GoogleChromeLabs/wpp-research/pull/13) for an example).
4. Add a comment above the query in the `.sql` file with a link to the PR to make it easy to view the query results.
5. Add the query to the query index below, following the format.

For additional considerations for writing BigQuery queries against HTTP Archive, please refer to the [documentation](./docs/README.md).

## Query index

### 2024/04

* [Diff for Web Vitals passing rates of sites that enabled the Speculation Rules API from one month to the next](./2024/04/web-vitals-diff-for-sites-enabling-speculation-rules.sql)
<<<<<<< HEAD
* [Image dimensions and bytes per image format](./2024/04/image-formats.sql)
=======
* [Impact of inaccurate sizes attributes in WordPress](./2024/04/inaccurate-sizes-attribute-impact.sql)
>>>>>>> de12374b

### 2024/01

* [TTFB of localized WordPress sites](./2024/01/ttfb-localized-sites.sql)
* [Embed blocks on root and non-root pages](./2024/01/embed-blocks-on-root-and-non-root-pages.sql)

### 2023/10

* [Counts for bfcache being enabled and disabled](./2023/10/bfcache-score-counts.sql)
* [Counts for failure reasons for which bfcache is disabled](./2023/10/bfcache-failure-reasons.sql)
* [Counts for how many pages have the Heartbeat script](./2023/10/heartbeat-script-presence.sql)
* [Counts for Content-Types used for WordPress pages](./2023/10/page-content-types.sql)
* [Counts for whether pages have `fetchpriority=high` on both desktop and mobile LCP images](./2023/10/cross-device-matching-lcp-image.sql)

### 2023/08

* [Counts for WordPress blocking head scripts counted by plugin](./2023/08/blocking-in-head-scripts-by-plugin.sql)
* [Counts for WordPress theme/plugin script placements (whether blocking/async/defer in head/footer)](./2023/08/theme-plugin-script-placements.sql)
* [Counts of theme/plugin scripts blocking in head](./2023/08/blocking-in-head-scripts-from-themes-and-plugins.sql)

### 2023/04

* [Number of WordPress sites on version >= 5.5 that use any images and lazy-load them](./2023/04/image-lazy-loading-usage.sql)

### 2023/03

* [Top class names used on lazy loaded LCP images](./2023/03/top-lazy-lcp-class-names.sql)
* [% of WordPress sites that do not implement Critical CSS via custom metrics](./2023/03/critical-css-opportunity-custom-metrics.sql)
* [% of WordPress sites that do not implement Critical CSS via custom metrics (using `$._renderBlockingCSS`)](./2023/03/critical-css-opportunity-custom-metrics-alternative.sql)

### 2023/01

* [% of WordPress sites that lazy-load their LCP image](./2023/01/lazyloaded-lcp-opportunity.sql)
* [% WordPress sites using a block theme](./2023/01/block-theme-usage.sql)
* [% of WordPress sites that do not implement Critical CSS](./2023/01/critical-css-opportunity.sql)
* [% of WordPress sites that have any deferred scripts](./2023/01/sites-with-deferred-scripts.sql)
* [Distribution of number of external scripts and % of deferred scripts](./2023/01/external-deferred-scripts-distribution.sql)
* [% of WordPress sites not having fetchpriority='high' on LCP image (slightly more efficient)](./2023/01/lcp-image-without-fetchpriority-high-opportunity-more-efficient.sql)
* [Core Web Vital "good" rates by WordPress version](./2023/01/cwvs-by-wordpress-version.sql)
* [WebP adoption by WordPress version](./2023/01/webp-adoption-by-wordpress-version.sql)
* [% of WordPress sites that use any web fonts](./2023/01/web-fonts-usage.sql)
* [Distribution of number of web fonts used per site](./2023/01/web-fonts-count-distribution.sql)
* [% of WordPress sites that use various font-display strategy for any web fonts](./2023/01/font-display-strategy-usage.sql)
* [Distribution of alloptions query time and its percentage of the total load time](./2023/01/alloptions-query-time-distribution.sql)
* [Number of sites with slow alloptions queries (>10% of total load time)](./2023/01/sites-with-slow-alloptions-queries.sql)

### 2022/12

* [% of WordPress sites that use core theme with jQuery in a given month](./2022/12/usage-of-core-themes-with-jquery.sql)
* [% of WordPress sites not having fetchpriority='high' on LCP image](./2022/12/lcp-image-without-fetchpriority-high-opportunity.sql)
* [Impact of inaccurate sizes attributes per "img" tag](./2022/12/inaccurate-sizes-attribute-impact.sql)

### 2022/11

* [Performance Lab plugin version distribution in a given month](./2022/11/performance-lab-version-distribution.sql)<|MERGE_RESOLUTION|>--- conflicted
+++ resolved
@@ -23,11 +23,8 @@
 ### 2024/04
 
 * [Diff for Web Vitals passing rates of sites that enabled the Speculation Rules API from one month to the next](./2024/04/web-vitals-diff-for-sites-enabling-speculation-rules.sql)
-<<<<<<< HEAD
+* [Impact of inaccurate sizes attributes in WordPress](./2024/04/inaccurate-sizes-attribute-impact.sql)
 * [Image dimensions and bytes per image format](./2024/04/image-formats.sql)
-=======
-* [Impact of inaccurate sizes attributes in WordPress](./2024/04/inaccurate-sizes-attribute-impact.sql)
->>>>>>> de12374b
 
 ### 2024/01
 
