--- conflicted
+++ resolved
@@ -285,7 +285,8 @@
 
 	const browser = await puppeteer.launch( { headless: 'new' } );
 
-<<<<<<< HEAD
+	const metricsDefinition = getMetricsDefinition( params.metrics );
+
 	// Log progress only under certain conditions (multiple URLs to benchmark).
 	const logProgress = shouldLogURLProgress( opt );
 
@@ -293,23 +294,13 @@
 		if ( logProgress ) {
 			log( `Benchmarking URL ${ url }...` );
 		}
-=======
-	const metricsDefinition = getMetricsDefinition( params.metrics );
-
-	for await ( const url of getURLs( opt ) ) {
-		const { completeRequests, metrics } = await benchmarkURL(
-			url,
-			browser,
-			metricsDefinition,
-			params
-		);
->>>>>>> 9a1faf1f
 
 		// Catch Puppeteer errors to prevent the process from getting stuck.
 		try {
 			const { completeRequests, metrics } = await benchmarkURL(
 				url,
 				browser,
+				metricsDefinition,
 				params
 			);
 			results.push( [ url, completeRequests, metrics ] );
@@ -331,35 +322,6 @@
 }
 
 /**
-<<<<<<< HEAD
- * @param {string}  url
- * @param {Browser} browser
- * @param {Params}  params
- * @return {Promise<{completeRequests: number, metrics: {}}>} Results
- */
-async function benchmarkURL( url, browser, params ) {
-	/*
-	 * For now this only includes load time metrics.
-	 * In the future, additional Web Vitals like CLS, FID, and INP should be
-	 * added, however they are slightly more complex to retrieve through an
-	 * automated headless browser test.
-	 * See https://github.com/GoogleChromeLabs/wpp-research/pull/41.
-	 */
-	const metricsDefinition = {
-		FCP: {
-			listen: 'onFCP',
-			global: 'webVitalsFCP',
-			results: [],
-		},
-		LCP: {
-			listen: 'onLCP',
-			global: 'webVitalsLCP',
-			results: [],
-		},
-		TTFB: {
-			listen: 'onTTFB',
-			global: 'webVitalsTTFB',
-=======
  * @param {string}                                 url
  * @param {Browser}                                browser
  * @param {Object<string, MetricsDefinitionEntry>} metricsDefinition
@@ -376,7 +338,6 @@
 		}
 		groupedMetrics[ metricType ][ metric ] = {
 			...metricsDefinition[ metric ],
->>>>>>> 9a1faf1f
 			results: [],
 		};
 	} );
